--- conflicted
+++ resolved
@@ -4,12 +4,9 @@
    "cell_type": "markdown",
    "metadata": {},
    "source": [
-<<<<<<< HEAD
     "The Domain Class is used to handle signals. In general, a domain is a range of values sorted from min-max, which will have some unit attatched. It can be thought of in general as \"the x-axis.\" Most of the time users of this package will not directly interact with the Domain Class, but this notebook should provide the necessary understanding."
-=======
     "# Introduction\n",
     "The Domain Class is used to handle signals, or ranges of values sorted from min-max which will have some unit attatched. Most of the time users of this package will not directly interact with the Domain Class, but this notebook should provide the necessary understanding."
->>>>>>> 8184c9c5
    ]
   },
   {
