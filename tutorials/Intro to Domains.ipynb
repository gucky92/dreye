{
 "cells": [
  {
   "cell_type": "markdown",
   "metadata": {},
   "source": [
<<<<<<< HEAD
    "The Domain Class is used to handle signals, or ranges of values sorted from min-max which will have some unit attatched. Most of the time users of this package will not directly interact with the Domain Class, but this notebook should provide the necessary understanding."
=======
    "# Introduction"
>>>>>>> f10997cd
   ]
  },
  {
   "cell_type": "code",
   "execution_count": 2,
   "metadata": {},
   "outputs": [],
   "source": [
    "from dreye import Domain\n",
    "from dreye.err import DreyeError\n",
    "from dreye.constants import ureg"
   ]
  },
  {
   "cell_type": "markdown",
   "metadata": {},
   "source": [
    "First, intialize your domain using one of two ways:\n",
    " - Define the start value, the end value the step size, and the units \n",
    " - Create a list of unique values, and attatch the unit to it. This method is similar to a single dimensional numpy array"
   ]
  },
  {
   "cell_type": "code",
   "execution_count": 3,
   "metadata": {},
   "outputs": [],
   "source": [
    "domain = Domain(-0.5, 1, 0.1, 's')\n",
    "domain2 = Domain([-0.5, 0, 0.5, 1.1], units='s')\n",
    "# will always be ascending"
   ]
  },
  {
   "cell_type": "markdown",
   "metadata": {},
   "source": [
    "You can always check if the domain you created is uniform. "
   ]
  },
  {
   "cell_type": "code",
   "execution_count": 4,
   "metadata": {},
   "outputs": [
    {
     "name": "stdout",
     "output_type": "stream",
     "text": [
      "False\n"
     ]
    }
   ],
   "source": [
    "print(domain2.is_uniform)"
   ]
  },
  {
   "cell_type": "markdown",
   "metadata": {},
   "source": [
    "Domain has many parameters and attributes- review the documentation for more details. Examples are shown below."
   ]
  },
  {
   "cell_type": "code",
   "execution_count": 5,
   "metadata": {},
   "outputs": [
    {
     "name": "stdout",
     "output_type": "stream",
     "text": [
      "Domain(start=-0.5, end=1.0, interval=0.1, units=second, dtype=<class 'numpy.float64'>)\n",
      "True\n",
      "-0.5\n",
      "1.0\n",
      "0.1\n",
      "1.5\n",
      "[0.1 0.1 0.1 0.1 0.1 0.1 0.1 0.1 0.1 0.1 0.1 0.1 0.1 0.1 0.1 0.1] second\n",
      "second\n",
      "[-0.5 -0.4 -0.3 -0.2 -0.1  0.   0.1  0.2  0.3  0.4  0.5  0.6  0.7  0.8\n",
      "  0.9  1. ]\n",
      "[-0.5 -0.4 -0.3 -0.2 -0.1  0.   0.1  0.2  0.3  0.4  0.5  0.6  0.7  0.8  0.9  1. ] second\n"
     ]
    }
   ],
   "source": [
    "print(domain)\n",
    "print(domain.is_uniform)\n",
    "print(domain.start)\n",
    "print(domain.end)\n",
    "print(domain.interval)\n",
    "print(domain.span)\n",
    "print(domain.gradient)\n",
    "print(domain.units)\n",
    "print(domain.magnitude)\n",
    "print(domain.values)"
   ]
  },
  {
   "cell_type": "markdown",
   "metadata": {},
   "source": [
    "You can convert units (for example, from s to ms). UREG, or unit registration, will check if the conversion is compatible and complete it if possible. \n",
    "\n",
    "You can muliply domain by a number or by units. You can also add to the array to shift it, but the units have to match. "
   ]
  },
  {
   "cell_type": "code",
   "execution_count": 6,
   "metadata": {},
   "outputs": [
    {
     "name": "stdout",
     "output_type": "stream",
     "text": [
      "Domain(start=-500.0, end=1000.0, interval=100.0, units=millisecond, dtype=<class 'numpy.float64'>)\n",
      "Domain(start=-1.5, end=3.0, interval=0.3, units=second ** 2, dtype=<class 'numpy.float64'>)\n",
      "Domain(start=2.5, end=4.0, interval=0.1, units=second, dtype=<class 'numpy.float64'>)\n"
     ]
    }
   ],
   "source": [
    "print(domain.to('ms'))\n",
    "print(domain * 3 * ureg('s'))\n",
    "print(domain + 3 * ureg('s'))"
   ]
  },
  {
   "cell_type": "markdown",
   "metadata": {},
   "source": [
    "If your domain is non-uniform, you can enforce uniformity. This is particularly useful for interpolation purposes. **enforce_uniformity** returns new domain where the interval are uniform and the interval length is the average interval calulcated from the original domain. \n",
    "\n",
    "**equalize_domains** is useful when aligning or averaging Domains. Domains need to be uniform before this will work. After enforcing uniformity if necessary, **equalize_domains** will chose the most common denominator for what the domain range should be. Specifically, it will take the largest **Start** value, and smallest **End** value. The interval will be the largest interval represented in the two original domains. \n",
    "\n",
    "As a broad concept, you can compare this to x values being used for interpolation of y values."
   ]
  },
  {
   "cell_type": "code",
   "execution_count": 11,
   "metadata": {},
   "outputs": [
    {
     "name": "stdout",
     "output_type": "stream",
     "text": [
      "Domain(start=0.1, end=0.8, interval=[0.2 0.1 0.2 0.2], units=second, dtype=<class 'numpy.float64'>)\n",
      "[0.2 0.1 0.2 0.2]\n",
      "False\n",
      "Domain(start=0.1, end=0.8, interval=0.17500000000000002, units=second, dtype=<class 'numpy.float64'>)\n",
      "Domains must be uniform for operations on signal classes, if domains are not equal.\n",
      "Domain(start=0.1, end=0.8, interval=0.17500000000000002, units=second, dtype=<class 'numpy.float64'>)\n",
      "start attribute: 0 value below previous start value 0.1\n"
     ]
    }
   ],
   "source": [
    "other_domain = Domain([0.1, 0.3, 0.4, 0.6, 0.8], units='s')\n",
    "print(other_domain)\n",
    "print(other_domain.interval)\n",
    "print(other_domain.is_uniform)\n",
    "print(other_domain.enforce_uniformity())\n",
    "try:\n",
    "    domain.equalize_domains(other_domain)\n",
    "except DreyeError as e:\n",
    "    print(e)\n",
    "print(domain.equalize_domains(other_domain.enforce_uniformity()))\n",
    "try:\n",
    "    other_domain.start = 0\n",
    "except DreyeError as e:\n",
    "    print(e)"
   ]
  },
  {
   "cell_type": "code",
   "execution_count": 5,
   "metadata": {},
   "outputs": [
    {
     "name": "stdout",
     "output_type": "stream",
     "text": [
      "False\n",
      "False\n",
      "False\n",
      "Domain(start=0.0, end=1.0, interval=0.2, units=second, dtype=<class 'numpy.float64'>)\n"
     ]
    }
   ],
   "source": [
    "other_domain = Domain(1, 2, 0.1, 's')\n",
    "print(other_domain == domain)\n",
    "other_domain = Domain(0, 1, 0.1, 'V')\n",
    "print(other_domain == domain)\n",
    "other_domain = Domain(0, 2, 0.2, 's')\n",
    "print(other_domain == domain)\n",
    "new_domain = other_domain.equalize_domains(domain)\n",
    "print(new_domain)"
   ]
  },
  {
   "cell_type": "code",
   "execution_count": 6,
   "metadata": {},
   "outputs": [],
   "source": [
    "domain.save(\"data/domain_example.json\")"
   ]
  },
  {
   "cell_type": "code",
   "execution_count": 7,
   "metadata": {},
   "outputs": [],
   "source": [
    "domain_loaded = Domain.load(\"data/domain_example.json\")"
   ]
  },
  {
   "cell_type": "code",
   "execution_count": 8,
   "metadata": {},
   "outputs": [
    {
     "data": {
      "text/plain": [
       "True"
      ]
     },
     "execution_count": 8,
     "metadata": {},
     "output_type": "execute_result"
    }
   ],
   "source": [
    "domain_loaded == domain"
   ]
  },
  {
   "cell_type": "code",
   "execution_count": null,
   "metadata": {},
   "outputs": [],
   "source": []
  },
  {
   "cell_type": "code",
   "execution_count": null,
   "metadata": {},
   "outputs": [],
   "source": []
  }
 ],
 "metadata": {
  "kernelspec": {
   "display_name": "Python 3",
   "language": "python",
   "name": "python3"
  },
  "language_info": {
   "codemirror_mode": {
    "name": "ipython",
    "version": 3
   },
   "file_extension": ".py",
   "mimetype": "text/x-python",
   "name": "python",
   "nbconvert_exporter": "python",
   "pygments_lexer": "ipython3",
   "version": "3.7.6"
  }
 },
 "nbformat": 4,
 "nbformat_minor": 4
}<|MERGE_RESOLUTION|>--- conflicted
+++ resolved
@@ -4,11 +4,8 @@
    "cell_type": "markdown",
    "metadata": {},
    "source": [
-<<<<<<< HEAD
+    "# Introduction\n",
     "The Domain Class is used to handle signals, or ranges of values sorted from min-max which will have some unit attatched. Most of the time users of this package will not directly interact with the Domain Class, but this notebook should provide the necessary understanding."
-=======
-    "# Introduction"
->>>>>>> f10997cd
    ]
   },
   {
