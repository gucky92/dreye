--- conflicted
+++ resolved
@@ -338,11 +338,7 @@
 
     def equalize_domains(self, other, interval=None, start=None, end=None):
         """
-<<<<<<< HEAD
-        Equalize the range and the interval between two domains. Domains must
-=======
         Equalizes the range and the interval between two domains. Domains must
->>>>>>> 8184c9c5
         be uniform for this to succeed. Takes the most common denominator for
         the domain range (largest Start value and smallest End value), and takes
         the largest interval from the original two domains.
